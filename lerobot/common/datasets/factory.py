--- conflicted
+++ resolved
@@ -72,7 +72,6 @@
 
     resolve_delta_timestamps(cfg)
 
-<<<<<<< HEAD
 
     # TODO: temp
     if cfg.env.name in ["foraging", "maze"]:
@@ -135,7 +134,6 @@
         return dataset
 
     # TODO(rcadene): add data augmentations
-=======
     image_transforms = None
     if cfg.training.image_transforms.enable:
         cfg_tf = cfg.training.image_transforms
@@ -153,7 +151,6 @@
             max_num_transforms=cfg_tf.max_num_transforms,
             random_order=cfg_tf.random_order,
         )
->>>>>>> 9aa4cdb9
 
     if isinstance(cfg.dataset_repo_id, str):
         dataset = LeRobotDataset(
